--- conflicted
+++ resolved
@@ -866,7 +866,6 @@
     def _update_current_track_progress(self):
         if self.currently_playing_widget and self.currently_playing_widget.is_playing and \
            not self.currently_playing_widget.is_paused and self.audio_channel.get_busy():
-<<<<<<< HEAD
 
             # Calculate elapsed time since playback_start_time_abs
             current_pos_msec = pygame.time.get_ticks() - self.playback_start_time_abs
@@ -887,28 +886,7 @@
             self.handle_track_ended(self.currently_playing_widget)
 
 
-=======
-
-            # Calculate elapsed time since playback_start_time_abs
-            current_pos_msec = pygame.time.get_ticks() - self.playback_start_time_abs
-            current_pos_sec = current_pos_msec / 1000.0
-
-            if self.currently_playing_widget.duration_sec > 0:
-                percentage_permille = (current_pos_sec / self.currently_playing_widget.duration_sec) * 1000
-                self.currently_playing_widget.set_progress_display(current_pos_sec, percentage_permille)
-
-                if current_pos_sec >= self.currently_playing_widget.duration_sec:
-                    self.handle_track_ended(self.currently_playing_widget)
-            else: # Duration is 0, perhaps error or not loaded
-                 self.currently_playing_widget.set_progress_display(0,0)
-
-        elif self.currently_playing_widget and self.currently_playing_widget.is_playing and \
-             not self.currently_playing_widget.is_paused and not self.audio_channel.get_busy():
-            # Sound finished playing (channel is not busy anymore but we thought it was playing)
-            self.handle_track_ended(self.currently_playing_widget)
-
-
->>>>>>> 09cb60f2
+
     def handle_track_ended(self, track_widget):
         if track_widget == self.currently_playing_widget:
             track_widget.stop(self.audio_channel) # Visually reset it
@@ -958,9 +936,10 @@
         pygame.mixer.quit()
         pygame.quit() # Quit pygame itself
         event.accept()
-<<<<<<< HEAD
-=======
-
+
+    main_window = MusicovaApp()
+    main_window.show()
+    sys.exit(app.exec_())
 
 if __name__ == "__main__":
     # It's good practice to set ApplicationName and OrganizationName for Qt settings, etc.
@@ -970,25 +949,7 @@
     app = QApplication(sys.argv)
     # Apply a style that might look better cross-platform if default is too basic
     # app.setStyle("Fusion") # Or "Windows", "GTK+", etc. Fusion is often a good default.
->>>>>>> 09cb60f2
 
     main_window = MusicovaApp()
     main_window.show()
-    sys.exit(app.exec_())
-
-<<<<<<< HEAD
-if __name__ == "__main__":
-    # It's good practice to set ApplicationName and OrganizationName for Qt settings, etc.
-    QApplication.setApplicationName("Musicova")
-    QApplication.setOrganizationName("MusicovaProject") # Example
-
-    app = QApplication(sys.argv)
-    # Apply a style that might look better cross-platform if default is too basic
-    # app.setStyle("Fusion") # Or "Windows", "GTK+", etc. Fusion is often a good default.
-
-    main_window = MusicovaApp()
-    main_window.show()
-    sys.exit(app.exec_())
-=======
-[end of Python/musicova_python_app.py]
->>>>>>> 09cb60f2
+    sys.exit(app.exec_())