import sys
import os
import pygame # Keep pygame for audio playback
from PyQt5.QtWidgets import (QApplication, QMainWindow, QWidget, QVBoxLayout, QHBoxLayout,
                             QPushButton, QLabel, QSlider, QComboBox, QFileDialog,
                             QScrollArea, QStackedWidget, QFrame, QSpacerItem, QSizePolicy)
from PyQt5.QtGui import QFont, QPixmap, QImage, QIcon, QPalette, QColor, QPainter, QBrush
from PyQt5.QtCore import Qt, QSize, QTimer, QUrl, QRect
from PIL import Image # Keep PIL for image manipulation if needed before converting to QPixmap
from mutagen import File as MutagenFile # Keep mutagen for metadata

# FontAwesome Unicode characters (replace tkfontawesome)
FA_ICONS = {
    "play": "\uf04b",
    "pause": "\uf04c",
    "stop": "\uf04d", # Example, not used yet
    "backward-step": "\uf048", # Example
    "forward-step": "\uf051", # Example
    "trash-can": "\uf2ed",
    "moon": "\uf186",
    "sun": "\uf185",
    "arrow-left": "\uf060",
    "folder-open": "\uf07c", # Example for import
    "file-audio": "\uf1c7", # Example for import
}

# --- THEME_COLORS Definition (remains, will be used to generate QSS) ---
THEME_COLORS = {
    "light": {
        "bg": "blueviolet", "text": "black", "button_bg": "white", "button_text": "blueviolet",
        "title_text": "black", "card_bg": "white", "hover_bg": "#f0f0f0", "disabled_bg": "#cccccc",
        "progress_bg": "#e0e0e0", "progress_fill": "blueviolet", "font_family": "DynaPuff", # Ensure this font is available or use a common one
        "font_size_title": 48, "font_size_subtitle": 24, "font_size_button": 14,
        "font_size_player_title": 36, "font_size_track_name": 16, "font_size_time": 11,
        "font_size_icon_button": 14, # Adjusted for direct text rendering
    },
    "dark": {
        "bg": "#1a1a1a", "text": "white", "button_bg": "#3d3d3d", "button_text": "white",
        "title_text": "white", "card_bg": "#2d2d2d", "hover_bg": "#555555", "disabled_bg": "#454545",
        "progress_bg": "#404040", "progress_fill": "#8a2be2", "font_family": "DynaPuff", # Ensure this font is available
        "font_size_title": 48, "font_size_subtitle": 24, "font_size_button": 14,
        "font_size_player_title": 36, "font_size_track_name": 16, "font_size_time": 11,
        "font_size_icon_button": 14, # Adjusted
    }
}

# Placeholder for where the logo is expected
LOGO_PATH = "Python/Musicova logo v2.png"
FONT_PATH = "Python/fonts/DynaPuff-Regular.ttf" # Assuming this is the path

# --- AudioTrackWidget Class (QWidget) ---
class AudioTrackWidget(QWidget):
    def __init__(self, app_instance, file_path, track_index, on_play_callback, on_remove_callback, parent=None):
        super().__init__(parent)
        self.parent_app = app_instance
        self.file_path = file_path
        self.track_index = track_index
        self.on_play_callback = on_play_callback
        self.on_remove_callback = on_remove_callback

        self.sound = None
        self.duration_sec = 0
        self.is_playing = False
        self.is_paused = False
        self.display_name = os.path.basename(self.file_path) # Default

        self._load_audio_meta()
        self._init_ui()
        self.update_theme() # Apply initial theme via QSS or direct styling

        try:
            self.sound = pygame.mixer.Sound(file_path)
            self.duration_sec = self.sound.get_length()
            self.total_time_label.setText(self._format_time(self.duration_sec))
        except pygame.error as e:
            print(f"Error loading sound {file_path}: {e}")
            self.track_name_label.setText(f"{self.display_name} (Error)")
            self.play_pause_button.setEnabled(False)
        except Exception as e: # Catch other potential errors during init
            print(f"General error initializing track {file_path}: {e}")
            if hasattr(self, 'track_name_label'):
                self.track_name_label.setText(f"{self.display_name} (Load Error)")
            if hasattr(self, 'play_pause_button'):
                self.play_pause_button.setEnabled(False)


    def _load_audio_meta(self):
        try:
            audio_file = MutagenFile(self.file_path, easy=True)
            if audio_file:
                title = audio_file.get('title', [None])[0]
                artist = audio_file.get('artist', [None])[0]
                if title and artist:
                    self.display_name = f"{artist} - {title}"
                elif title:
                    self.display_name = title
                elif artist: # Less common to have artist but not title, but possible
                    self.display_name = f"{artist} - {os.path.splitext(os.path.basename(self.file_path))[0]}"
            # Album art extraction would go here if implemented
        except Exception as e:
            print(f"Error reading metadata for {self.file_path}: {e}")

        # Fallback if display_name is still just the extension or empty
        if '.' in self.display_name and self.display_name.rindex('.') == 0 or not self.display_name.strip():
            self.display_name = os.path.splitext(os.path.basename(self.file_path))[0]


    def _init_ui(self):
        self.setObjectName("AudioTrackWidgetCard") # For QSS styling
        main_layout = QVBoxLayout(self)
        main_layout.setContentsMargins(10, 10, 10, 10)
        main_layout.setSpacing(5)

        # Top part: Album art, Track name, Time
        top_layout = QHBoxLayout()

        self.album_art_label = QLabel("Art") # Placeholder
        self.album_art_label.setFixedSize(60, 60)
        self.album_art_label.setStyleSheet("background-color: grey; border: 1px solid black;") # Basic placeholder
        self.album_art_label.setAlignment(Qt.AlignCenter)
        top_layout.addWidget(self.album_art_label)

        info_layout = QVBoxLayout()
        self.track_name_label = QLabel(self.display_name)
        self.track_name_label.setObjectName("TrackNameLabel")
        self.track_name_label.setWordWrap(True)
        info_layout.addWidget(self.track_name_label)

        time_layout = QHBoxLayout()
        self.current_time_label = QLabel("0:00")
        self.current_time_label.setObjectName("TimeLabel")
        separator_label = QLabel("/")
        separator_label.setObjectName("TimeLabel")
        self.total_time_label = QLabel(self._format_time(self.duration_sec))
        self.total_time_label.setObjectName("TimeLabel")
        time_layout.addWidget(self.current_time_label)
        time_layout.addWidget(separator_label)
        time_layout.addWidget(self.total_time_label)
        time_layout.addStretch()
        info_layout.addLayout(time_layout)

        top_layout.addLayout(info_layout)
        main_layout.addLayout(top_layout)

        # Progress Bar
        self.progress_slider = QSlider(Qt.Horizontal)
        self.progress_slider.setObjectName("ProgressSlider")
        self.progress_slider.setRange(0, 1000) # Represents permillage for smoother seeking
        self.progress_slider.setValue(0)
        self.progress_slider.sliderMoved.connect(self.seek_audio_from_slider) # User drag
        self.progress_slider.valueChanged.connect(self.seek_audio_from_slider_click) # Click on bar
        main_layout.addWidget(self.progress_slider)

        # Controls Frame
        controls_layout = QHBoxLayout()
        controls_layout.setSpacing(5)

        self.play_pause_button = QPushButton(FA_ICONS["play"])
        self.play_pause_button.setObjectName("IconPlainButton")
        self.play_pause_button.clicked.connect(self.toggle_play_pause)

        # Volume slider (simplified for now)
        self.volume_slider = QSlider(Qt.Horizontal)
        self.volume_slider.setObjectName("VolumeSlider")
        self.volume_slider.setRange(0, 100)
        self.volume_slider.setValue(100) # Default 100%
        self.volume_slider.valueChanged.connect(self.set_volume_from_slider)
        self.volume_slider.setFixedWidth(80)

        remove_button = QPushButton(FA_ICONS["trash-can"])
        remove_button.setObjectName("IconPlainButton")
        remove_button.clicked.connect(self._remove_self)

        controls_layout.addStretch()
        controls_layout.addWidget(self.play_pause_button)
        controls_layout.addStretch()
        controls_layout.addWidget(QLabel("Vol:")) # Simple label
        controls_layout.addWidget(self.volume_slider)
        controls_layout.addStretch()
        controls_layout.addWidget(remove_button)
        controls_layout.addStretch()
        main_layout.addLayout(controls_layout)

        self.setFixedHeight(self.sizeHint().height()) # Try to keep card height consistent

    def _format_time(self, seconds):
        if seconds is None or seconds < 0: return "0:00" # Handle potential negative from get_pos
        minutes = int(seconds // 60)
        seconds = int(seconds % 60)
        return f"{minutes}:{seconds:02d}"

    def set_progress_display(self, current_time_sec, percentage_permille): # percentage is 0-1000
        self.current_time_label.setText(self._format_time(current_time_sec))
        if not self.progress_slider.isSliderDown(): # Don't update if user is dragging
            self.progress_slider.setValue(int(percentage_permille))

    def toggle_play_pause(self):
        self.on_play_callback(self)

    def play(self, channel): # Expects a pygame channel
        if self.sound:
            channel.play(self.sound)
            self.is_playing = True
            self.is_paused = False
            self.play_pause_button.setText(FA_ICONS["pause"])
            self.parent_app.set_active_card_style(self, True)

    def pause(self, channel):
        if self.sound and self.is_playing:
            channel.pause()
            self.is_paused = True # is_playing remains true, but it's paused
            self.play_pause_button.setText(FA_ICONS["play"])
            # Active style might remain or change based on preference
            # self.parent_app.set_active_card_style(self, False) # Optional: remove active style on pause

    def resume(self, channel):
        if self.sound and self.is_paused:
            channel.unpause()
            self.is_paused = False
            self.play_pause_button.setText(FA_ICONS["pause"])
            self.parent_app.set_active_card_style(self, True)

    def stop(self, channel):
        if self.sound:
            channel.stop()
            self.is_playing = False
            self.is_paused = False
            self.play_pause_button.setText(FA_ICONS["play"])
            self.progress_slider.setValue(0)
            self.current_time_label.setText("0:00")
            self.parent_app.set_active_card_style(self, False)

    def set_volume_from_slider(self, value):
        if self.sound:
            self.sound.set_volume(float(value) / 100.0)

    def set_volume_direct(self, volume_float): # 0.0 to 1.0
        if self.sound:
            self.sound.set_volume(volume_float)
            self.volume_slider.setValue(int(volume_float * 100))

    def seek_audio_from_slider(self, value_permille): # value is 0-1000
        if self.sound and self.duration_sec > 0:
            seek_time_sec = (float(value_permille) / 1000.0) * self.duration_sec
            self.current_time_label.setText(self._format_time(seek_time_sec)) # Update display immediately
            # Actual seeking is handled by parent app on slider release or value changed if not dragging
            if self.parent_app.currently_playing_widget == self and not self.progress_slider.isSliderDown():
                 self.parent_app.seek_playback(seek_time_sec)


    def seek_audio_from_slider_click(self, value_permille):
        if not self.progress_slider.isSliderDown(): # only if not dragging (i.e. click)
            self.seek_audio_from_slider(value_permille)


    def _remove_self(self):
        # Stop playback if this track is playing (parent app will handle channel)
        if self.parent_app.currently_playing_widget == self:
            self.parent_app.stop_current_playback() # Ask parent to stop it properly
        self.on_remove_callback(self)
        self.deleteLater() # Safe way to delete QWidget

    def update_theme(self): # Called by parent app when theme changes
        # This will be handled by parent app's QSS update primarily
        # Specific font sizes might need to be reapplied here if not covered by general QSS
        theme_settings = THEME_COLORS[self.parent_app.current_theme]
        font_family = self.parent_app.font_families["default"]

        track_font = QFont(font_family, theme_settings["font_size_track_name"])
        self.track_name_label.setFont(track_font)

        time_font = QFont(font_family, theme_settings["font_size_time"])
        self.current_time_label.setFont(time_font)
        self.total_time_label.setFont(time_font)
        # Find the separator label and set its font too.
        # This requires separator_label to be an instance variable or iterated through layout.
        # For now, assuming parent QSS handles its color.

        icon_font = self.parent_app.font_families["icon"]
        button_font = QFont(icon_font, theme_settings["font_size_icon_button"])
        self.play_pause_button.setFont(button_font)
        # self.remove_button.setFont(button_font) # remove_button is local, find it or make it instance var

        # Find remove_button in layout to set font (example, better to make it self.remove_button)
        for i in range(self.layout().itemAt(2).layout().count()): # Assuming it's in the 3rd layout (controls_layout)
            widget = self.layout().itemAt(2).layout().itemAt(i).widget()
            if isinstance(widget, QPushButton) and widget.text() == FA_ICONS["trash-can"]:
                widget.setFont(button_font)
                break
        self.parent_app.apply_stylesheet() # Trigger global stylesheet refresh if needed


# --- MusicovaApp Class (QMainWindow) ---
class MusicovaApp(QMainWindow):
    def __init__(self):
        super().__init__()
        self.current_theme = "light" # Default theme
        self._init_pygame()
        self._init_fonts() # Initialize QFont objects
        self._init_ui()
        self.apply_stylesheet() # Apply initial theme

        self.playlist = [] # Stores AudioTrackWidget instances
        self.currently_playing_widget = None
        self.playback_start_time_abs = 0 # time.monotonic() when playback started/resumed
        self.paused_at_sec = 0 # Position where playback was paused

        # Pygame setup for audio playback
        self.audio_channel = pygame.mixer.Channel(0) # Use a specific channel

        self.progress_update_timer = QTimer(self)
        self.progress_update_timer.timeout.connect(self._update_current_track_progress)
        self.progress_update_timer.setInterval(250) # ms

        self.show_frame("home")

    def _init_pygame(self):
        try:
            pygame.mixer.init(frequency=44100, size=-16, channels=1, buffer=2048) # Using 1 channel for simplicity
            pygame.init() # Init other modules if needed
        except pygame.error as e:
            print(f"Error initializing pygame.mixer: {e}")
            # Show error dialog to user?

    def _init_fonts(self):
        # Load custom font if specified and available
        # For FontAwesome, it's better to use a font that includes these glyphs
        # or ensure a system font with them is available.
        # For DynaPuff, load it if path is correct.
        # Fallback to generic families if custom font fails.

        # It's good practice to load custom fonts using QFontDatabase
        font_db = self.fontDatabase() if hasattr(self, 'fontDatabase') else QApplication.fontDatabase()

        dyna_puff_id = font_db.addApplicationFont(FONT_PATH)
        dyna_puff_family_name = "DynaPuff"
        if dyna_puff_id != -1:
            dyna_puff_family_name = QFontDatabase.applicationFontFamilies(dyna_puff_id)[0]
        else:
            print(f"Warning: Could not load font {FONT_PATH}. Using system default.")
            dyna_puff_family_name = "Arial" # Fallback

        # For icons, rely on a system font that supports them or bundle a specific one.
        # Common choices: "Font Awesome 6 Free", "FontAwesome" (older versions might be named this)
        # Or use a more generic approach:
        icon_font_family = "Arial" # Fallback, many systems have some icon support in Arial/Segoe UI Symbol
        # A more robust solution for icons is SVG or QIcon.fromTheme if using standard icons.
        # For now, assume text characters are sufficient and a supporting font is present.

        self.font_families = {
            "default": dyna_puff_family_name,
            "icon": icon_font_family # Or a specific FontAwesome font name if installed/bundled
        }

        theme_settings = THEME_COLORS[self.current_theme] # Use current theme for initial font sizes
        self.fonts = {
            "title": QFont(self.font_families["default"], theme_settings["font_size_title"], QFont.Bold),
            "subtitle": QFont(self.font_families["default"], theme_settings["font_size_subtitle"]),
            "button": QFont(self.font_families["default"], theme_settings["font_size_button"], QFont.Bold),
            "player_title": QFont(self.font_families["default"], theme_settings["font_size_player_title"], QFont.Bold),
            "track_name": QFont(self.font_families["default"], theme_settings["font_size_track_name"]),
            "time": QFont(self.font_families["default"], theme_settings["font_size_time"]),
            "icon": QFont(self.font_families["icon"], theme_settings["font_size_icon_button"]) # For icon buttons
        }


    def _generate_qss(self):
        theme = THEME_COLORS[self.current_theme]
        # Note: Font family in QSS might not always work reliably for custom fonts loaded via QFontDatabase.
        # It's often better to set fonts directly on widgets.
        # However, we can try. If issues, remove font-family from QSS and rely on direct QFont application.
        font_family_default = self.font_families["default"]

        qss = f"""
            QMainWindow, QWidget#centralWidget {{
                background-color: {theme['bg']};
            }}
            QWidget#home_frame, QWidget#player_frame {{
                background-color: {theme['bg']};
            }}
            QLabel {{
                color: {theme['text']};
                background-color: transparent; /* Ensure labels don't obscure parent bg */
            }}
            QLabel#TitleLabel {{
                color: {theme['title_text']};
                font-size: {theme['font_size_title']}px; /* Sizes in px for QSS */
                font-weight: bold;
            }}
             QLabel#PlayerTitleLabel {{
                color: {theme['title_text']};
                font-size: {theme['font_size_player_title']}px;
                font-weight: bold;
            }}
            QLabel#SubtitleLabel {{
                color: {theme['text']};
                font-size: {theme['font_size_subtitle']}px;
            }}
            QPushButton, QPushButton#TButton {{ /* General buttons */
                background-color: {theme['button_bg']};
                color: {theme['button_text']};
                border: 1px solid {theme['button_text']};
                padding: 8px 12px;
                font-size: {theme['font_size_button']}px;
                font-weight: bold;
                border-radius: 4px; /* Add some rounded corners */
            }}
            QPushButton:hover, QPushButton#TButton:hover {{
                background-color: {theme['hover_bg']};
            }}
            QPushButton:pressed, QPushButton#TButton:pressed {{
                background-color: {theme['progress_fill']}; /* Use progress_fill for pressed */
                color: {theme['button_bg']};
            }}
            QPushButton:disabled, QPushButton#TButton:disabled {{
                background-color: {theme['disabled_bg']};
                color: #909090;
            }}

            /* Icon buttons on cards - plain style, color from progress_fill */
            QPushButton#IconPlainButton {{
                background-color: transparent;
                color: {theme['progress_fill']};
                border: none;
                padding: 3px;
                font-size: {theme['font_size_icon_button']}px; /* Ensure font is set for icons */
            }}
            QPushButton#IconPlainButton:hover {{
                color: {theme['text']}; /* Or a lighter/darker shade of progress_fill */
            }}
            QPushButton#IconPlainButton:pressed {{
                color: {theme['hover_bg']};
            }}
            QPushButton#IconPlainButton:disabled {{
                color: {theme['disabled_bg']};
            }}

            /* Dark mode toggle button - specific styling if needed, or use general QPushButton */
            QPushButton#DarkModeButton {{
                 /* font-family: '{self.font_families["icon"]}'; */ /* Set font directly for reliability */
                 font-size: {theme['font_size_icon_button']}px; /* Larger for visibility */
                 padding: 5px;
                 border-radius: 15px; /* Circular */
                 min-width: 30px; /* Ensure it's circular */
                 max-width: 30px;
                 min-height: 30px;
                 max-height: 30px;
            }}


            QComboBox {{
                background-color: {theme['button_bg']};
                color: {theme['button_text']};
                border: 1px solid {theme['button_text']};
                padding: 5px;
                font-size: {theme['font_size_button']}px;
                border-radius: 3px;
            }}
            QComboBox::drop-down {{
                border: none;
            }}
            QComboBox QAbstractItemView {{ /* Dropdown list style */
                background-color: {theme['button_bg']};
                color: {theme['button_text']};
                selection-background-color: {theme['progress_fill']};
                selection-color: {theme['button_bg']};
            }}

            QScrollArea {{
                background-color: {theme['bg']};
                border: none;
            }}
            QScrollBar:vertical {{
                border: none;
                background: {theme['progress_bg']};
                width: 10px;
                margin: 0px 0px 0px 0px;
            }}
            QScrollBar::handle:vertical {{
                background: {theme['button_bg']};
                min-height: 20px;
                border-radius: 5px;
            }}
            QScrollBar::add-line:vertical, QScrollBar::sub-line:vertical {{
                height: 0px;
            }}
             QScrollBar:horizontal {{
                border: none;
                background: {theme['progress_bg']};
                height: 10px;
                margin: 0px 0px 0px 0px;
            }}
            QScrollBar::handle:horizontal {{
                background: {theme['button_bg']};
                min-width: 20px;
                border-radius: 5px;
            }}
            QScrollBar::add-line:horizontal, QScrollBar::sub-line:horizontal {{
                width: 0px;
            }}


            /* AudioTrackWidget Card Styling */
            QWidget#AudioTrackWidgetCard {{
                background-color: {theme['card_bg']};
                border: 1px solid {theme['progress_bg']};
                border-radius: 5px; /* Rounded corners for cards */
            }}
            QWidget#AudioTrackWidgetCard[active="true"] {{ /* Custom property for active card */
                border: 2px solid {theme['progress_fill']};
            }}
            QLabel#TrackNameLabel {{
                color: {theme['text']};
                background-color: transparent; /* Important for card_bg to show */
                font-size: {theme['font_size_track_name']}px;
            }}
            QLabel#TimeLabel {{
                color: {theme['text']};
                background-color: transparent;
                font-size: {theme['font_size_time']}px;
            }}

            QSlider#ProgressSlider::groove:horizontal {{
                border: 1px solid {theme['progress_bg']};
                height: 8px;
                background: {theme['progress_bg']};
                margin: 2px 0;
                border-radius: 4px;
            }}
            QSlider#ProgressSlider::handle:horizontal {{
                background: {theme['progress_fill']};
                border: 1px solid {theme['progress_fill']};
                width: 12px;
                height: 12px;
                margin: -2px 0;
                border-radius: 6px;
            }}
            QSlider#VolumeSlider::groove:horizontal {{
                height: 4px; background: {theme['progress_bg']}; border-radius: 2px;
            }}
            QSlider#VolumeSlider::handle:horizontal {{
                background: {theme['progress_fill']}; width: 10px; height: 10px; border-radius: 5px; margin: -3px 0;
            }}

        """
        # Apply font-family using direct QFont objects for reliability over QSS font-family
        return qss

    def apply_stylesheet(self):
        qss = self._generate_qss()
        self.setStyleSheet(qss)
        # Re-apply fonts directly as QSS font-family can be unreliable for app-loaded fonts
        self._update_all_widget_fonts()
        # Update themes for child widgets if they have specific logic
        for track_widget in self.playlist:
            track_widget.update_theme()


    def _update_all_widget_fonts(self):
        # This method should iterate through key widgets and apply QFont objects from self.fonts
        # For example, for widgets created directly in MusicovaApp:
        if hasattr(self, 'home_screen_content'): # Check if home screen elements exist
            self.home_screen_content["title_label"].setFont(self.fonts["title"])
            self.home_screen_content["subtitle_label"].setFont(self.fonts["subtitle"])
            self.home_screen_content["access_button"].setFont(self.fonts["button"])

        if hasattr(self, 'player_screen_content'): # Check for player screen elements
            self.player_screen_content["title_label"].setFont(self.fonts["player_title"])
            self.player_screen_content["back_button"].setFont(self.fonts["button"]) # Assuming icon + text
            self.player_screen_content["import_type_combo"].setFont(self.fonts["button"])
            self.player_screen_content["import_button"].setFont(self.fonts["button"])
            self.player_screen_content["clear_playlist_button"].setFont(self.fonts["button"])

        if hasattr(self, 'dark_mode_toggle_button'):
            self.dark_mode_toggle_button.setFont(self.fonts["icon"]) # Specific icon font

        # For dynamically created AudioTrackWidgets, their update_theme method should handle fonts.
        for track_widget in self.playlist:
            if track_widget: # and track_widget.isVisible(): # Check if widget is valid
                 track_widget.update_theme()


    def _init_ui(self):
        self.setWindowTitle("Musicova")
        self.setGeometry(100, 100, 850, 750) # x, y, width, height

        self.central_widget = QWidget(self)
        self.central_widget.setObjectName("centralWidget")
        self.setCentralWidget(self.central_widget)

        self.main_layout = QVBoxLayout(self.central_widget)
        self.main_layout.setContentsMargins(0,0,0,0) # Full window usage

        # Global buttons (e.g., dark mode toggle) can be part of a top bar or overlay
        # For simplicity, let's add it to a layout within the central widget for now.
        # A more common approach for a main window is to have a status bar or a dedicated controls bar.

        top_bar_layout = QHBoxLayout()
        top_bar_layout.addStretch()
        self.dark_mode_toggle_button = QPushButton(FA_ICONS["moon"])
        self.dark_mode_toggle_button.setObjectName("DarkModeButton") # For specific styling
        self.dark_mode_toggle_button.setToolTip("Toggle Dark/Light Mode")
        self.dark_mode_toggle_button.clicked.connect(self.toggle_dark_mode)
        self.dark_mode_toggle_button.setFixedSize(32,32) # Make it a bit larger and square
        top_bar_layout.addWidget(self.dark_mode_toggle_button)
        self.main_layout.addLayout(top_bar_layout)


        self.stacked_widget = QStackedWidget(self)
        self.main_layout.addWidget(self.stacked_widget)

        self.frames = {} # Store page widgets
        self.frames["home"] = self._create_home_screen()
        self.frames["player"] = self._create_player_screen()

        self.stacked_widget.addWidget(self.frames["home"])
        self.stacked_widget.addWidget(self.frames["player"])


    def toggle_dark_mode(self):
        self.current_theme = "dark" if self.current_theme == "light" else "light"
        new_icon = FA_ICONS['sun'] if self.current_theme == "dark" else FA_ICONS['moon']
        self.dark_mode_toggle_button.setText(new_icon)
        self._init_fonts() # Re-init fonts in case sizes change with theme (they do in THEME_COLORS)
        self.apply_stylesheet() # Re-apply all styles and fonts

    def _create_home_screen(self):
        home_widget = QWidget()
        home_widget.setObjectName("home_frame") # For QSS
        layout = QVBoxLayout(home_widget)
        layout.setAlignment(Qt.AlignCenter)
        layout.setSpacing(20)

        self.home_screen_content = {} # Store refs to widgets for font updates

        # Logo
        logo_label = QLabel()
        try:
            pixmap = QPixmap(LOGO_PATH)
            if not pixmap.isNull():
                logo_label.setPixmap(pixmap.scaled(350, int(350 * pixmap.height() / pixmap.width() if pixmap.width() > 0 else 0), Qt.KeepAspectRatio, Qt.SmoothTransformation))
            else:
                logo_label.setText("Musicova Logo (Not Found)") # Fallback text
        except Exception as e:
            print(f"Error loading logo: {e}")
            logo_label.setText("Musicova Logo (Error)")
        logo_label.setAlignment(Qt.AlignCenter)
        layout.addWidget(logo_label)

        title_label = QLabel("Musicova")
        title_label.setObjectName("TitleLabel") # For QSS
        title_label.setAlignment(Qt.AlignCenter)
        layout.addWidget(title_label)
        self.home_screen_content["title_label"] = title_label

        subtitle_label = QLabel("Your Personal Music Space")
        subtitle_label.setObjectName("SubtitleLabel") # For QSS
        subtitle_label.setAlignment(Qt.AlignCenter)
        layout.addWidget(subtitle_label)
        self.home_screen_content["subtitle_label"] = subtitle_label

        access_button = QPushButton("Access Musicova Player")
        access_button.setObjectName("TButton") # General button style
        access_button.clicked.connect(lambda: self.show_frame("player"))
        access_button.setFixedHeight(50) # Make button taller
        layout.addWidget(access_button, alignment=Qt.AlignCenter)
        self.home_screen_content["access_button"] = access_button

        layout.addStretch() # Push content towards center/top

        return home_widget

    def _create_player_screen(self):
        player_widget = QWidget()
        player_widget.setObjectName("player_frame")
        main_layout = QVBoxLayout(player_widget)
        main_layout.setContentsMargins(10,10,10,10)
        main_layout.setSpacing(10)

        self.player_screen_content = {}

        # Top Bar: Back Button
        top_bar_layout = QHBoxLayout()
        back_button = QPushButton(f"{FA_ICONS['arrow-left']} Back")
        back_button.setObjectName("TButton")
        back_button.clicked.connect(lambda: self.show_frame("home"))
        top_bar_layout.addWidget(back_button, alignment=Qt.AlignLeft)
        top_bar_layout.addStretch()
        main_layout.addLayout(top_bar_layout)
        self.player_screen_content["back_button"] = back_button

        # Player Title
        player_title_label = QLabel("Musicova Player")
        player_title_label.setObjectName("PlayerTitleLabel")
        player_title_label.setAlignment(Qt.AlignCenter)
        main_layout.addWidget(player_title_label)
        self.player_screen_content["title_label"] = player_title_label

        # Import Controls
        import_controls_layout = QHBoxLayout()
        import_controls_layout.setAlignment(Qt.AlignCenter)
        self.import_type_combo = QComboBox()
        self.import_type_combo.addItems(["Import File(s)", "Import Folder"])
        self.player_screen_content["import_type_combo"] = self.import_type_combo

        import_button = QPushButton("Import")
        import_button.setObjectName("TButton")
        import_button.clicked.connect(self.handle_import)
        self.player_screen_content["import_button"] = import_button

        clear_playlist_button = QPushButton("Clear Playlist")
        clear_playlist_button.setObjectName("TButton")
        clear_playlist_button.clicked.connect(self.handle_clear_playlist)
        self.player_screen_content["clear_playlist_button"] = clear_playlist_button

        import_controls_layout.addWidget(self.import_type_combo)
        import_controls_layout.addWidget(import_button)
        import_controls_layout.addWidget(clear_playlist_button)
        main_layout.addLayout(import_controls_layout)

        # Tracks Area (Scrollable)
        self.tracks_scroll_area = QScrollArea()
        self.tracks_scroll_area.setWidgetResizable(True)
        self.tracks_scroll_area.setObjectName("TracksScrollArea") # For QSS

        self.audio_tracks_container_widget = QWidget() # This widget will contain the track cards
        self.tracks_list_layout = QVBoxLayout(self.audio_tracks_container_widget)
        self.tracks_list_layout.setAlignment(Qt.AlignTop) # Tracks added to top
        self.tracks_list_layout.setSpacing(5)

        self.tracks_scroll_area.setWidget(self.audio_tracks_container_widget)
        main_layout.addWidget(self.tracks_scroll_area)

        return player_widget

    def show_frame(self, frame_key):
        if frame_key in self.frames:
            self.stacked_widget.setCurrentWidget(self.frames[frame_key])
            # Fonts and styles should be reapplied if they depend on which frame is visible,
            # but with global QSS and direct font setting, this might not be strictly necessary
            # unless specific visibility-dependent styles are used.
            self.apply_stylesheet() # Re-apply to ensure styles are correct for the new view

    def handle_import(self):
        import_type = self.import_type_combo.currentText()
        files_to_add = []
        if import_type == "Import File(s)":
            selected_files, _ = QFileDialog.getOpenFileNames(
                self, "Select Audio Files", "",
                "Audio Files (*.mp3 *.wav *.ogg *.flac);;All files (*.*)"
            )
            if selected_files: files_to_add.extend(selected_files)
        elif import_type == "Import Folder":
            folder_path = QFileDialog.getExistingDirectory(self, "Select Folder")
            if folder_path:
                for item in os.listdir(folder_path):
                    full_path = os.path.join(folder_path, item)
                    if os.path.isfile(full_path) and item.lower().endswith(('.mp3', '.wav', '.ogg', '.flac')):
                        files_to_add.append(full_path)

        if files_to_add:
            for file_path in files_to_add:
                if any(track.file_path == file_path for track in self.playlist):
                    print(f"Track {file_path} already in playlist. Skipping.")
                    continue

                track_widget = AudioTrackWidget(self, file_path, len(self.playlist),
                                                self.handle_track_play_request,
                                                self.remove_track_from_playlist)
                self.tracks_list_layout.addWidget(track_widget)
                self.playlist.append(track_widget)
            self.apply_stylesheet() # Update styles for new cards


    def handle_clear_playlist(self):
        self.stop_current_playback()
        for widget in self.playlist:
            widget.deleteLater() # Safe deletion
        self.playlist.clear()
        self.currently_playing_widget = None
        if self.progress_update_timer.isActive():
            self.progress_update_timer.stop()
        # Clear layout (alternative to deleting one by one if container is recreated)
        # while self.tracks_list_layout.count():
        #     child = self.tracks_list_layout.takeAt(0)
        #     if child.widget():
        #         child.widget().deleteLater()


    def handle_track_play_request(self, track_widget_to_play):
        if self.currently_playing_widget == track_widget_to_play: # Clicked on already playing/paused track
            if track_widget_to_play.is_paused:
                track_widget_to_play.resume(self.audio_channel)
                self.playback_start_time_abs = pygame.time.get_ticks() - (self.paused_at_sec * 1000)
                if not self.progress_update_timer.isActive(): self.progress_update_timer.start()
            elif track_widget_to_play.is_playing: # Is playing, so pause it
                track_widget_to_play.pause(self.audio_channel)
                self.paused_at_sec = (pygame.time.get_ticks() - self.playback_start_time_abs) / 1000.0
                if self.progress_update_timer.isActive(): self.progress_update_timer.stop()
            # else: was stopped (neither playing nor paused), effectively a new play from start
        else: # Clicked on a new track
            if self.currently_playing_widget:
                self.currently_playing_widget.stop(self.audio_channel) # Stop previous track

            self.currently_playing_widget = track_widget_to_play
            self.currently_playing_widget.play(self.audio_channel)
            self.playback_start_time_abs = pygame.time.get_ticks() # Record when this new track started
            self.paused_at_sec = 0 # Reset paused position
            if not self.progress_update_timer.isActive(): self.progress_update_timer.start()

        # Synchronize volume for the newly active track
        if self.currently_playing_widget and self.currently_playing_widget.sound:
             current_master_volume = self.currently_playing_widget.volume_slider.value() / 100.0
             self.currently_playing_widget.sound.set_volume(current_master_volume)


    def stop_current_playback(self):
        if self.currently_playing_widget:
            self.currently_playing_widget.stop(self.audio_channel)
            self.currently_playing_widget = None
        if self.progress_update_timer.isActive():
            self.progress_update_timer.stop()

    def seek_playback(self, seek_time_sec):
        if self.currently_playing_widget and self.currently_playing_widget.sound:
            # Pygame Sound objects play from start or a specific time if re-played.
            # To seek, we stop, then play again with a start offset.
            # This is not ideal as it might cause a slight audio glitch.
            # mixer.music.set_pos() is better but we are using Sound objects on a channel.

            # For Sound objects on a channel, the channel itself doesn't support seeking.
            # We have to stop the sound on the channel and replay it.
            # The `start` argument to `play()` is for milliseconds.

            self.audio_channel.stop() # Stop current playback on the channel

            # Convert seek_time_sec to milliseconds for the 'maxtime' or 'fade_ms' like parameters
            # Sound.play(loops, maxtime, fade_ms)
            # There isn't a direct 'start_at_offset' for channel.play(Sound).
            # This means true seeking with Sound objects on channels is complex.
            # A common workaround is to use pygame.mixer.music for single track playback
            # or to manage segments of audio if precise seeking on Sound objects is needed.

            # Given the current structure with Sound objects:
            # The best we can do is restart the sound and it will play from the beginning.
            # The visual progress bar is updated, but audio restarts.
            # This is a limitation of pygame.mixer.Sound with channels for seeking.

            # Let's assume for now the visual seek is what's primarily achieved,
            # and if it was playing, it restarts from beginning but timer will reflect the new visual start.

            self.audio_channel.play(self.currently_playing_widget.sound) # Plays from beginning
            self.playback_start_time_abs = pygame.time.get_ticks() - (seek_time_sec * 1000) # Adjust timer to reflect seek

            if self.currently_playing_widget.is_paused: # If it was paused, re-pause it at the new (visual) position
                self.audio_channel.pause()
            elif not self.progress_update_timer.isActive(): # If it was stopped or just seeked, ensure timer runs if meant to be playing
                self.progress_update_timer.start()

            # Update the display to reflect the seeked time immediately
            if self.currently_playing_widget.duration_sec > 0:
                permille = (seek_time_sec / self.currently_playing_widget.duration_sec) * 1000
                self.currently_playing_widget.set_progress_display(seek_time_sec, permille)


    def _update_current_track_progress(self):
        if self.currently_playing_widget and self.currently_playing_widget.is_playing and \
           not self.currently_playing_widget.is_paused and self.audio_channel.get_busy():

            # Calculate elapsed time since playback_start_time_abs
            current_pos_msec = pygame.time.get_ticks() - self.playback_start_time_abs
            current_pos_sec = current_pos_msec / 1000.0

            if self.currently_playing_widget.duration_sec > 0:
                percentage_permille = (current_pos_sec / self.currently_playing_widget.duration_sec) * 1000
                self.currently_playing_widget.set_progress_display(current_pos_sec, percentage_permille)

                if current_pos_sec >= self.currently_playing_widget.duration_sec:
                    self.handle_track_ended(self.currently_playing_widget)
            else: # Duration is 0, perhaps error or not loaded
                 self.currently_playing_widget.set_progress_display(0,0)

        elif self.currently_playing_widget and self.currently_playing_widget.is_playing and \
             not self.currently_playing_widget.is_paused and not self.audio_channel.get_busy():
            # Sound finished playing (channel is not busy anymore but we thought it was playing)
            self.handle_track_ended(self.currently_playing_widget)


<<<<<<< HEAD
=======

>>>>>>> 2d509cd7
    def handle_track_ended(self, track_widget):
        if track_widget == self.currently_playing_widget:
            track_widget.stop(self.audio_channel) # Visually reset it

            current_idx = -1
            try:
                current_idx = self.playlist.index(track_widget)
            except ValueError: # Should not happen if logic is correct
                self.currently_playing_widget = None
                if self.progress_update_timer.isActive(): self.progress_update_timer.stop()
                return

            if current_idx + 1 < len(self.playlist): # If there's a next track
                next_track_widget = self.playlist[current_idx + 1]
                self.handle_track_play_request(next_track_widget) # Play next
            else: # End of playlist
                self.currently_playing_widget = None
                if self.progress_update_timer.isActive(): self.progress_update_timer.stop()


    def remove_track_from_playlist(self, track_widget_to_remove):
        if track_widget_to_remove == self.currently_playing_widget:
            self.stop_current_playback() # This also sets currently_playing_widget to None

        if track_widget_to_remove in self.playlist:
            self.playlist.remove(track_widget_to_remove)
            self.tracks_list_layout.removeWidget(track_widget_to_remove)
            track_widget_to_remove.deleteLater() # Important: schedule for deletion

        # Re-index not strictly necessary with object list, but if track_index property is used elsewhere:
        for i, track in enumerate(self.playlist):
            track.track_index = i


    def set_active_card_style(self, track_widget, is_active):
        # Use a dynamic property for QSS styling
        track_widget.setProperty("active", is_active)
        # Re-polish the widget to apply style changes from property
        track_widget.style().unpolish(track_widget)
        track_widget.style().polish(track_widget)
        # self.apply_stylesheet() # Could also reapply global, but might be too much. Polishing should be enough.

    def closeEvent(self, event): # Override QMainWindow's closeEvent
        self.stop_current_playback()
        if self.progress_update_timer.isActive():
            self.progress_update_timer.stop()
        pygame.mixer.quit()
        pygame.quit() # Quit pygame itself
        event.accept()

    main_window = MusicovaApp()
    main_window.show()
    sys.exit(app.exec_())

if __name__ == "__main__":
    # It's good practice to set ApplicationName and OrganizationName for Qt settings, etc.
    QApplication.setApplicationName("Musicova")
    QApplication.setOrganizationName("MusicovaProject") # Example

    app = QApplication(sys.argv)
    # Apply a style that might look better cross-platform if default is too basic
    # app.setStyle("Fusion") # Or "Windows", "GTK+", etc. Fusion is often a good default.

    main_window = MusicovaApp()
    main_window.show()
    sys.exit(app.exec_())<|MERGE_RESOLUTION|>--- conflicted
+++ resolved
@@ -886,10 +886,6 @@
             self.handle_track_ended(self.currently_playing_widget)
 
 
-<<<<<<< HEAD
-=======
-
->>>>>>> 2d509cd7
     def handle_track_ended(self, track_widget):
         if track_widget == self.currently_playing_widget:
             track_widget.stop(self.audio_channel) # Visually reset it
