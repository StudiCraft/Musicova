--- conflicted
+++ resolved
@@ -1,33 +1,3 @@
 # Musicova
  A music player made for fun!
-<<<<<<< HEAD
-## Features
-- Great looking UI
-- Curstom player
-- Dark and light theme
-
-## How to use ##
-
-In the web version, open the index.html file in your browser .
-Then you can use the player .
-Click the access button to open the player and enjoy !
-Open files or directory with the dropdown and the import button .
-=======
-(Only disponible in English but understandable in others similar languages)
-
-## How to open? ##
-
-Run the index.html file
-
-## Current functionnalities: ##
-
-- Custom music player
-- File importing
-- Dark theme
-- Draggable progress bar
-
-## Important to note!!! ##
-
-The music player importing works at replacing all the files, not adding them.
-Meaning that if you import a folder all existing audio files will be removed and then add all the audio files of the imported folder. Same will happen for file only selection.
->>>>>>> 713f1973
+(Will be available in French only for now)